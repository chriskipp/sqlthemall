[tox]
<<<<<<< HEAD
#envlist = py310
=======
>>>>>>> 2f336554
envlist = py39,py310,py311,py312

[testenv]
#changedir = {envtmpdir}
<<<<<<< HEAD
deps=-r{toxinidir}/requirements-dev.txt

commands = 
  pytest {toxinidir}/tests
=======
deps=
    -r requirements.txt
    -r requirements-dev.txt
commands=
    python setup.py install
    pytest {toxinidir}/tests
>>>>>>> 2f336554
<|MERGE_RESOLUTION|>--- conflicted
+++ resolved
@@ -1,22 +1,10 @@
 [tox]
-<<<<<<< HEAD
-#envlist = py310
-=======
->>>>>>> 2f336554
 envlist = py39,py310,py311,py312
 
 [testenv]
 #changedir = {envtmpdir}
-<<<<<<< HEAD
-deps=-r{toxinidir}/requirements-dev.txt
-
-commands = 
-  pytest {toxinidir}/tests
-=======
 deps=
     -r requirements.txt
     -r requirements-dev.txt
 commands=
-    python setup.py install
-    pytest {toxinidir}/tests
->>>>>>> 2f336554
+    pytest {toxinidir}/tests