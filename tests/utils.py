--- conflicted
+++ resolved
@@ -72,16 +72,18 @@
             return val1 is val2
         if isinstance(val1, dict) and isinstance(val2, dict):
             val1, val2 = normalize(val1), normalize(val2)
-<<<<<<< HEAD
+            if not compare_obj(val1, val2):
+                return False
+        elif {val1.__class__, val2.__class__} == {dict, list}:
+            if val1.__class__ == list and len(val1) == 1:
+                val1 = val1[0]
+            elif val2.__class__ == list and len(val2) == 1:
+                val2 = val2[0]
+            val1, val2 = normalize(val1), normalize(val2)
             if not compare_obj(val1, val2):
                 return False
         elif val1.__class__ == list and val2.__class__ == list:
             for sval1, sval2 in zip(sorted(val1), sorted(val2)):
-=======
-            return compare_obj(val1, val2)
-        if isinstance(val1, list) and isinstance(val2, list):
-            for sval1, sval2 in zip(val1, val2):
->>>>>>> 2f336554
                 if not compare_val(sval1, sval2):
                     return False
         elif isinstance(val1, (list, dict)) and isinstance(val2, (list, dict)):
@@ -97,12 +99,8 @@
         obj1, obj2 = normalize(obj1), normalize(obj2)
 
         for k in obj1:
-<<<<<<< HEAD
             if obj1[k].__class__ == list and obj2[k].__class__ == list:
                 obj1[k], obj2[k] = sorted(obj1[k]), sorted(obj2[k])
-=======
-            if isinstance(obj1[k], list) and isinstance(obj2[k], list):
->>>>>>> 2f336554
                 for i in range(len(obj1[k])):
                     if not compare_val(obj1[k][i], obj2[k][i]):
                         return False
