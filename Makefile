# Some simple testing tasks (sorry, UNIX only).

FLAGS=


black: clean
	black --line-length 79 --safe .

flake:
	autoflake -v -v --in-place --recursive --remove-all-unused-imports --ignore-init-module-imports .

isort:
	isort .

mypy:
<<<<<<< HEAD
	mypy --ignore-missing-imports .

lint: black flake isort mypy mypy
=======
	mypy --install-types .
	mypy --ignore-missing-imports .

lint: black flake isort mypy
>>>>>>> 4467afc5

#.PHONY: flake isort black clean clean_up  #test

.PHONY: test

test: _virtualenv
	sh -c '. _virtualenv/bin/activate; py.test -vvv tests'

.PHONY: test-all

test-all: _virtualenv
	tox

#.PHONY: upload

#upload: test-all build-dist
#	_virtualenv/bin/twine upload dist/*
#	make clean

.PHONY: build-dist

build-dist: clean
	_virtualenv/bin/pyproject-build

.PHONY: clean

clean:
	rm -rf `find . -name __pycache__`
	rm -rf `find . -type d -name '*.egg-info' `
	rm -f `find . -type f -name '*.py[co]' `
	rm -f `find . -type f -name '*~' `
	rm -f `find . -type f -name '.*~' `
	rm -f `find . -type f -name '@*' `
	rm -f `find . -type f -name '#*#' `
	rm -f `find . -type f -name '*.orig' `
	rm -f `find . -type f -name '*.rej' `
	rm -rf _virtualenv
	rm -rf _requirements.txt
	rm -rf _requirements-dev.txt
	rm -rf .coverage
	rm -rf coverage
	rm -rf build
	rm -rf htmlcov
	rm -rf dist
	rm -rf .mypy_cache
	rm -rf .pytest_cache
	rm -rf .tox
	rm -f test.sqlite

.PHONY: bootstrap

bootstrap: _virtualenv
	_virtualenv/bin/pip install -e .
ifneq ($(wildcard requirements-dev.txt),)
	_virtualenv/bin/pip install -r requirements.txt
	_virtualenv/bin/pip install -r requirements-dev.txt
endif
	make clean

_virtualenv:
	python3 -m venv _virtualenv
	_virtualenv/bin/pip install --upgrade pip
	_virtualenv/bin/pip install --upgrade setuptools
	_virtualenv/bin/pip install --upgrade wheel
	_virtualenv/bin/pip install --upgrade build twine

update_req: _virtualenv
	sh -c '. _virtualenv/bin/activate; REQILE="requirements-dev.txt"; cat "${REQILE}" | xargs --max-args=1 --delimiter='\n' python3 -m pip install -U; _cat "${REQILE}" | sed -e 's/[<>=]\+.*//' -e 's/^/^/' -e 's/$/[=]/g' > "_${REQILE}"; _python3 -m pip list --format=freeze | grep -f "_${REQILE}" > "${REQILE}"'
	sh -c '. _virtualenv/bin/activate; REQILE="requirements.txt"; cat "${REQILE}" | xargs --max-args=1 --delimiter='\n' python3 -m pip install -U; _cat "${REQILE}" | sed -e 's/[<>=]\+.*//' -e 's/^/^/' -e 's/$/[=]/g' > "_${REQILE}"; _python3 -m pip list --format=freeze | grep -f "_${REQILE}" > "${REQILE}"'

<|MERGE_RESOLUTION|>--- conflicted
+++ resolved
@@ -13,16 +13,10 @@
 	isort .
 
 mypy:
-<<<<<<< HEAD
-	mypy --ignore-missing-imports .
-
-lint: black flake isort mypy mypy
-=======
 	mypy --install-types .
 	mypy --ignore-missing-imports .
 
 lint: black flake isort mypy
->>>>>>> 4467afc5
 
 #.PHONY: flake isort black clean clean_up  #test
 
