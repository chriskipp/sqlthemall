*egg*
**/__pycache__
test.sqlite
<<<<<<< HEAD
build
_virtualenv
=======
_virtualenv
_venv
build
r.txt
.tox
>>>>>>> 2f336554
<|MERGE_RESOLUTION|>--- conflicted
+++ resolved
@@ -1,13 +1,6 @@
 *egg*
 **/__pycache__
 test.sqlite
-<<<<<<< HEAD
+_virtualenv
 build
-_virtualenv
-=======
-_virtualenv
-_venv
-build
-r.txt
-.tox
->>>>>>> 2f336554
+.tox