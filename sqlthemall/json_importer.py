#!/usr/bin/env python3
"""This module contains the main importer class `SQLThemAll`."""

from collections.abc import Iterable
import datetime
import logging
import sys
import traceback
<<<<<<< HEAD
from collections.abc import Iterable
from typing import Optional
=======
>>>>>>> 2f336554

import alembic
from sqlalchemy import (
    Boolean,
    Column,
    Date,
    Float,
    ForeignKey,
    Integer,
    MetaData,
    String,
    Table,
    create_engine,
<<<<<<< HEAD
    create_mock_engine,
=======
>>>>>>> 2f336554
)
from sqlalchemy.engine import Engine
from sqlalchemy.ext.automap import automap_base
from sqlalchemy.orm import Session
from sqlalchemy.sql import text

<<<<<<< HEAD
def convert_to_dicts(l: list):
    _list = []
    for item in l:
        if isinstance(item, dict) and dict:
            _list.append(item)
        elif isinstance(item, list) and item:
            _list.extend([
                i for i in
                convert_to_dicts(item)
            ])
        elif isinstance(item, str) and item:
            _list.append({"value": item})
        elif isinstance(item, (float, int, bool)):
            _list.append({"value": item})
    return _list

=======
>>>>>>> 2f336554

def create_logger(name: str, loglevel: str = "INFO") -> logging.Logger:
    """
    Initialises the default logger with given loglevel.

    Args:
        name (str): Name of the logger.
        loglevel (str): Log level to use (default "INFO").

    Returns:
        logger: The initialized logger.
    """
    logger = logging.getLogger(name)
    logger.setLevel(loglevel)

    if not logger.handlers:
        ch = logging.StreamHandler()
        ch.setLevel(loglevel)

        formatter = logging.Formatter(
            "%(asctime)s - [%(name)s] - %(levelname)s - %(message)s"
        )
        ch.setFormatter(formatter)

        logger.addHandler(ch)

    return logger


class SQLThemAll:
    """
    Class that provides the creationion of relational Database schemata.

    from the structure of JSON as well as the import of the provided
    JSON data.

    Attributes:
        dburi (str): Database URI.
        root_table (str): The name of the table to import the JSON root.
        simple (bool): Create a simplified database schema.
        autocommit (bool): Open the database in autocommit mode.
        echo (bool): Echo the executed SQL statements.
    """

    schema_changed: bool = False
    session = None
    loglevel: str = "INFO"
    progress: bool = True
    sql: str = ""

    def __init__(
        self,
        dburl: str = "sqlite://",
        progress: bool = True,
        loglevel: str = "INFO",
        simple: bool = False,
        autocommit: bool = False,
        root_table="main",
        echo: bool = False,
    ) -> None:
        """
        The contructor for SQLThemAll class.

        Args:
            dburl (str): Database URI.
            progress (bool): Show import progress.
            loglevel (str): Set loglevel.
              Choice from "ERROR", "WARNING", "INFO", "DEBUG" (default "INFO").
            simple (bool): Create a simplified database schema.
            autocommit (bool): Open the database in autocommit mode.
            root_table (str): The name of the table to import the JSON root.
            echo (bool): Echo the executed SQL statements.
        """
        self.dburl = dburl
        self.progress = progress
        self.loglevel = loglevel
        self._logger = create_logger("sqlthemall", self.loglevel)
        self.echo = echo
        if self.echo:
            self.progress = False
        self.simple = simple
        self.autocommit = autocommit
        self.root_table = str(root_table).lower()

<<<<<<< HEAD
        self.engine = create_engine(self.dburl, echo=self.echo)
        if self.autocommit:
            self.engine.execution_options(isolation_level="AUTOCOMMIT")
=======
        self.engine: Engine = create_engine(self.dburl, echo=self.echo)
        self.connection = False
>>>>>>> 2f336554
        self.metadata = MetaData()
        self.metadata.reflect(
            self.engine, extend_existing=True, autoload_replace=True
        )
        self.base = automap_base(metadata=self.metadata)
        self.base.prepare(self.engine)
        self.classes = self.base.classes

    def create_many_to_one(self, name: str, current_table: Table) -> Table:
        """
        Adds a many to one relationship to the schema.

        Args:
            name (str): New table name.
            current_table (Table): Current Table.

        Returns:
            Table: Newly created Table.
        """
        self._logger.info(f"Creating table {name}")
        return Table(
            name,
            self.metadata,
            Column("_id", Integer, primary_key=True),
            Column(
                current_table.name + "_id",
                ForeignKey(current_table.name + "._id"),
            ),
            extend_existing=True,
        )

    def create_many_to_many(self, name: str, current_table: Table) -> Table:
        """
        Adds a many to many relationship to the schema.

        Args:
            name (str): New table name.
            current_table (Table): Current Table.

        Returns:
            Table: Newly created Table.
        """
        self._logger.info(f"Creating table {name}")
        self._logger.info(f"Creating bridge {current_table.name} - {name}")
        Table(
            "bridge_" + current_table.name + "_" + name,
            self.metadata,
            Column(
                current_table.name + "_id",
                ForeignKey(current_table.name + "._id"),
            ),
            Column(name + "_id", ForeignKey(name + "._id")),
            extend_existing=True,
        )
        return Table(
            name, self.metadata, Column("_id", Integer, primary_key=True)
        )

    def create_one_to_one(self, name: str, current_table: Table) -> Table:
        """
        Adds a one to one relationship to the schema.

        Args:
            name (str): New table name.
            current_table (Table): Current Table.

        Returns:
            Table: Newly created Table.
        """
        self._logger.info(f"Creating table {name}")
        return Table(
            name,
            self.metadata,
            Column("_id", Integer, primary_key=True),
            Column(
                current_table.name + "_id",
                ForeignKey(current_table.name + "._id"),
            ),
            extend_existing=True,
        )

    def create_one_to_many(self, name: str, current_table: Table) -> Table:
        """
        Adds a one to many relationship to the schema.

        Args:
            name (str): New table name.
            current_table (Table): Current Table.

        Returns:
            Table: Newly created Table.
        """
        self._logger.info(f"Creating table {name}")
        return Table(
            name,
            self.metadata,
            Column("_id", Integer, primary_key=True),
            Column(
                current_table.name + "_id",
                ForeignKey(current_table.name + "._id"),
            ),
            extend_existing=True,
        )

    def create_schema(
        self,
        jsonobj: dict,
        root_table: str = "",
        simple: bool = False,
        no_write=False,
    ) -> None:
        """
        Creates table_schema from the structure of a given JSON object.

        Args:
            jsonobj (dict): jsonobj.
            root_table (str): Table name of the JSON object root.
            simple (bool): Create a simple database schema.
            no_write (bool): Do not write the created schema to the database.
        """
<<<<<<< HEAD
        self.metadata = MetaData()
        self.metadata.reflect(
            self.engine, extend_existing=True, autoload_replace=True
        )
        self.base = automap_base(metadata=self.metadata)
        self.base.prepare(self.engine)
        self.classes = self.base.classes
        self.no_write = no_write

=======
        if not self.connection:
            #self.connection = self.engine.connect()
            self.metadata = MetaData()
            self.metadata.reflect(
                self.engine, extend_existing=True, autoload_replace=True
            )
            self.base = automap_base(metadata=self.metadata)
            self.base.prepare(self.engine)
            self.classes = self.base.classes
>>>>>>> 2f336554
        if not root_table:
            root_table = self.root_table
        if not simple:
            simple = self.simple

        self.schema_changed = False

        if root_table not in self.metadata.tables:
            self.schema_changed = True
            current_table = Table(
                root_table,
                self.metadata,
                Column("_id", Integer, primary_key=True),
                extend_existing=True,
            )
<<<<<<< HEAD
            if no_write is not True:
                current_table.create(self.engine)
=======
            #current_table.create(self.engine)
>>>>>>> 2f336554
        else:
            current_table = self.metadata.tables[root_table]

        def parse_dict(
            obj: dict,
            current_table: Table = current_table,
            simple: bool = simple,
        ) -> None:
            """
            Creates table_schema from the structure of a given JSON object.

            Args:
                obj (dict): Object to parse.
                current_table (Table) : The current_table.
                simple (bool): Create a simple database schema.
            """
<<<<<<< HEAD
            def get_table(k, current_table, simple, simple_reltype=True):
                if k not in self.metadata.tables:
                    self.schema_changed = True
                    if not simple:
                        if simple_reltype:
                            tbl = self.create_many_to_one(
                                name=k, current_table=current_table
                            )
                        else:
                            tbl = self.create_many_to_many(
                                name=k, current_table=current_table
=======
            if current_table.name in self.base.classes:
                cls = self.base.classes[current_table.name]
                props = set(cls.__dict__.keys())
            else:
                props = set()
            self._logger.debug(f"Forbinden col names: {props}")

            if isinstance(obj, dict):
                if "_id" in obj:
                    obj["id"] = obj.pop("_id")
                for k, val in obj.items():
                    k = k.lower()
                    if k == "":
                        continue
                    if k in (c.name for c in current_table.columns):

                        def has_vals(v):
                            return isinstance(v, (dict, list)) and any(v)

                        if has_vals(val):
                            if k not in self.metadata.tables:
                                self.schema_changed = True
                                if not simple:
                                    tbl = self.create_many_to_one(
                                        name=k, current_table=current_table
                                    )
                                    #tbl.create(self.engine)
                                else:
                                    tbl = self.create_one_to_one(
                                        name=k, current_table=current_table
                                    )
                                    #tbl.create(self.engine)
                            else:
                                tbl = self.metadata.tables[k]
                            if val.__class__ == dict:
                                parse_dict(obj=val, current_table=tbl)
                            else:
                                for i in val:
                                    if i.__class__ == dict and i:
                                        parse_dict(obj=i, current_table=tbl)
                                    else:
                                        parse_dict(
                                            obj={"val": i}, current_table=tbl
                                        )
                        else:
                            self._logger.debug(
                                f"{k} exists in table {current_table.name}"
>>>>>>> 2f336554
                            )
                    else:
<<<<<<< HEAD
                        if simple_reltype:
                            tbl = self.create_one_to_one(
                                name=k, current_table=current_table
                            )
                        else:
                            tbl = self.create_one_to_many(
                                name=k, current_table=current_table
                            )

                    if self.no_write is not True:
                        tbl.create(self.engine)
                else:
                    tbl = self.metadata.tables[k]
                return tbl

            for k, val in obj.items():
                k = k.lower()
                if k in current_table.columns:
                    if isinstance(val, dict) and val:
                        tbl = get_table(
                            k=k,
                            current_table=current_table,
                            simple=simple,
                            simple_reltype=True
                        )
                        parse_dict(
                            obj=val,
                            current_table=tbl,
                            simple=simple
                        )
                    elif isinstance(val, list):
                        val = convert_to_dicts(val)
                        for i in val:
                            tbl = get_table(
                                k=k,
                                current_table=current_table,
                                simple=simple,
                                simple_reltype=False
                            )
                            parse_dict(
                                obj=i,
                                current_table=tbl,
                                simple=simple
                            )
                    else:
                        self._logger.debug(
                            "%s already exists in table %s",
                            k,
                            current_table.name,
                        )
                        continue
                else:
                    self.schema_changed = True
                    col_types = {
                        datetime.date: Date,
                        str: String,
                        bool: Boolean,
                        int: Integer,
                        float: Float,
                    }
                    if type(val) in col_types:
                        current_table.append_column(
                            Column(k, col_types[val.__class__]())
                        )
                        if no_write is not True:
=======
                        if k in props:
                            self._logger.info(f"Excluded Prop: {k}")
                            continue
                        self.schema_changed = True
                        col_types = {
                            datetime.date: Date,
                            str: String,
                            bool: Boolean,
                            int: Integer,
                            float: Float,
                        }
                        if val.__class__ in col_types:
                            current_table.append_column(
                                Column(k, col_types[val.__class__]())
                            )
                            statement = alembic.ddl.base.AddColumn(
                                current_table.name,
                                Column(k, col_types[val.__class__]()),
                            ).compile()
                            self._logger.info(str(statement))
                            #with self.engine.connect() as connection:
                            #    connection.execute(text(str(statement)))
>>>>>>> 2f336554
                            self._logger.info(
                                f"Adding col {k} to table {current_table.name}"
                            )
<<<<<<< HEAD
                            statement = str((
                                alembic.ddl.base.AddColumn(
                                    current_table.name,
                                    Column(k, col_types[val.__class__]()),
                                ).compile())
                            )
                            with self.engine.connect() as conn:
                                conn.execute(text(statement))
                    elif isinstance(val, dict):
                        tbl = get_table(
                            k=k,
                            current_table=current_table,
                            simple=simple,
                            simple_reltype=True
                        )
                        parse_dict(
                            obj=val,
                            current_table=tbl,
                            simple=simple
                        )

                    elif isinstance(val, list):
                        val = convert_to_dicts(val)
                        for item in val:
                            tbl = get_table(
                                k=k,
                                current_table=current_table,
                                simple=simple,
                                simple_reltype=False
                            )
                            parse_dict(
                                obj=item,
                                current_table=tbl,
                                simple=simple
                            )

        if isinstance(jsonobj, list):
=======
                        elif isinstance(val, dict):
                            if k not in self.metadata.tables:
                                if not simple:
                                    tbl = self.create_many_to_one(
                                        name=k, current_table=current_table
                                    )
                                    #tbl.create(self.engine)
                                else:
                                    tbl = self.create_one_to_one(
                                        name=k, current_table=current_table
                                    )
                                    #tbl.create(self.engine)
                            else:
                                tbl = self.metadata.tables[k]
                            parse_dict(obj=val, current_table=tbl)

                        elif val.__class__ == list:
                            if val:
                                if not [i for i in val if i]:
                                    continue
                                val = [
                                    item.__class__ == dict
                                    and item
                                    or {"val": item}
                                    for item in val
                                ]
                                val = [i for i in val if i]
                                for item in val:
                                    if k not in self.metadata.tables:
                                        self.schema_changed = True
                                        if not simple:
                                            tbl = self.create_many_to_many(
                                                name=k,
                                                current_table=current_table,
                                            )
                                            #tbl.create(self.engine)
                                        else:
                                            tbl = self.create_one_to_many(
                                                name=k,
                                                current_table=current_table,
                                            )
                                            #tbl.create(self.engine)
                                    else:
                                        tbl = self.metadata.tables[k]
                                    parse_dict(obj=item, current_table=tbl)

        if jsonobj.__class__ == list:
>>>>>>> 2f336554
            jsonobj = {self.root_table: jsonobj}
        parse_dict(obj=jsonobj)

        if no_write is not True:
            self.write_schema()

    def write_schema(self) -> None:
        """
        Writes the given metadata object to the database.

        Args:
            metadata (Metadata): Metadata tp write.
        """
        if self.schema_changed:
            self.metadata.create_all(self.engine)
            self.metadata.reflect(
                self.engine, extend_existing=True, autoload_replace=True
            )
            self.base = automap_base(metadata=self.metadata)
            self.base.prepare(self.engine)
            self.classes = self.base.classes
        self.schema_changed = False

    def insert_data_to_schema(self, jsonobj: dict) -> None:
        """
        Inserts the given JSON object into the database creating.

        the schema if not availible.

        Args:
            jsonobj (dict): Object to parse.
        """

        def make_relational_obj(
            name, objc, session: Session, skip_empty: bool = True
        ):
            """
            Generates a relational object which is insertable from.

            a given JSON object.

            Args:
                name (str): Name of the table that will represent the object.
                objc (dict): Object to parse.
                session (Session): Session to use.
                skip_empty (bool): Skipts objects without any information.

            Returns:
                ormobject: Object defined by the object relational model.
            """
<<<<<<< HEAD
            if not isinstance(objc, dict) or not objc:
                return None
=======
            self._logger.debug(f"Make relational object ({name}) from: {objc}")
>>>>>>> 2f336554
            name = name.lower()
            pre_ormobjc, collectiondict = {}, {}
            for k, val in objc.items():
                if val is None or val == [] or val == {}:
                    if skip_empty is True:
                        continue
                k = k.lower()
<<<<<<< HEAD
                if val is None:
                    continue
                elif isinstance(val, dict):
                    collectiondict[k] = [
                        i
                        for i in [
                            make_relational_obj(k, val, session=session)
                        ]
                        if i
                    ]
                elif isinstance(val, list):
                    val = convert_to_dicts(val)
                    collectiondict[k] = [
                        make_relational_obj(k, i, session=session)
                        for i in val
                    ]
=======
                if isinstance(val, (dict, list)):
                    if isinstance(val, dict):
                        _collection = [
                            i
                            for i in [
                                make_relational_obj(k, val, session=session)
                            ]
                            if i
                        ]
                        if _collection:
                            collectiondict[k] = _collection
                    elif isinstance(val, list):
                        if val:
                            # if True:
                            val = [
                                i.__class__ == dict and i or {"val": i}
                                for i in val
                            ]
                            _collection = [
                                j
                                for j in [
                                    make_relational_obj(k, i, session=session)
                                    for i in val
                                ]
                                if j and j != {"val": None}
                            ]
                            if not _collection:
                                continue
                            collectiondict[k] = _collection
>>>>>>> 2f336554
                else:
                    pre_ormobjc[k] = val

            if self.progress:
                sys.stdout.write(".")
                sys.stdout.flush()
            self._logger.debug(f"{pre_ormobjc}")
<<<<<<< HEAD
            in_session = False
=======
>>>>>>> 2f336554
            if not self.simple:
                query = session.query(self.base.classes[name])
                in_session = query.filter_by(**pre_ormobjc).first()

            if in_session:
                ormobjc = in_session
                for k, val in collectiondict.items():
                    setattr(
                        ormobjc,
                        k.lower() + "_collection",
                        val,
                    )
            else:
                self._logger.debug(f"pre_ormobjc: {pre_ormobjc}")
                ormobjc = self.base.classes[name](**pre_ormobjc)
<<<<<<< HEAD
                for k, val in collectiondict.items():
                    setattr(
                        ormobjc,
                        k.lower() + "_collection",
                        val,
                    )

                session.add(ormobjc)
                self._logger.debug(f"Adding %s to session {name}")
=======
                self._logger.debug(f"ormobjc: {ormobjc}")

                if collectiondict:
                    for k, val in collectiondict.items():
                        setattr(
                            ormobjc,
                            k.lower() + "_collection",
                            val,
                        )

                if ormobjc:
                    session.add(ormobjc)
                    self._logger.debug(f"Adding {name} to session")
                else:
                    return None
>>>>>>> 2f336554

            return ormobjc

        if isinstance(jsonobj, list):
            jsonobj = {
                self.root_table: jsonobj
            }

        with Session(self.engine) as session:
            make_relational_obj(
                name=self.root_table, objc=jsonobj, session=session
            )
            if self.progress:
                sys.stdout.write("\n")
            try:
                session.commit()
            except Exception:
                traceback.print_exc()
                session.rollback()

    def import_json(self, jsonobj: dict) -> None:
        """
        Inserts the given JSON object into the database creating.

        the schema if not availible.

        Args:
            jsonobj (dict): Object to parse.
        """
<<<<<<< HEAD
        self.create_schema(jsonobj, no_write=False)
=======
        if not self.connection or self.connection.closed:
            #self.connection = self.engine.connect()
            self.metadata = MetaData()
            self.metadata.reflect(
                self.engine, extend_existing=True, autoload_replace=True
            )
            self.base = automap_base(metadata=self.metadata)
            self.base.prepare(self.engine)
            self.classes = self.base.classes

        self.create_schema(jsonobj)
>>>>>>> 2f336554
        self.insert_data_to_schema(jsonobj)

    def import_multi_json(self, jsonobjs: Iterable) -> None:
        """
        Inserts Array of JSON objects into the database creating.

        the schema if not availible.

        Args:
            jsonobjs (Iterable): Object to parse.
        """
<<<<<<< HEAD
=======

>>>>>>> 2f336554
        jsonobj = {self.root_table: jsonobjs}
        self.create_schema(jsonobj, no_write=False)
        self.insert_data_to_schema(jsonobj)

    def get_sql(self, engine=None, checkfirst=True):
        def dump(sql, *multiparams, **params):
            self.sql += sql.compile(dialect=engine.dialect).string
        if engine is None:
            engine = self.engine
        mock_engine = create_mock_engine(f"{engine.url.drivername}://", dump)
        self.sql = ""
        self.metadata.create_all(mock_engine, checkfirst=checkfirst)
        return self.sql

    def describe_schema(self, metadata=None):
        # Original code taken from sadisplay:
        # https://pypi.org/project/sadisplay

        def describe_table(table):
            def get_indexes(table):
                indexes = []

                for index in table.indexes:
                    if not isinstance(index, Index):
                        continue

                    if not show_simple_indexes and len(index.columns) <= 1:
                        continue

                    indexes.append({
                        'name':
                        index.name,
                        'cols':
                        get_columns_of_index(index) if show_columns_of_indexes else [],
                    })

                return indexes

            def get_columns(table):
                def column_type(column):
                    try:
                        return str(column.type)
                    except Exception:
                        # https://bitbucket.org/estin/sadisplay/issues/17/cannot-render-json-column-type
                        return type(column.type).__name__.upper()

                def column_role(column):
                    if column.primary_key:
                        return 'pk'
                    elif column.foreign_keys:
                        return 'fk'

                def column_compare(c):
                    prefix = {
                        'pk': '0',
                        'fk': '1',
                    }
                    return prefix.get(c[2], '2') + c[1]

                columns = []

                for col in table.columns:
                    columns.append((
                        column_type(col),
                        col.name,
                        column_role(col)
                    ))

                return sorted(columns, key=lambda c: column_compare(c))

            def get_columns_of_index(index):
                return [c.name for c in index.columns if isinstance(c, Column)]

            return {
                "name": table.name,
                "schema": table.schema,
                "indexes": get_indexes(table),
                "cols": get_columns(table)
            }

        # Detect relations by ForeignKey
        def get_fkeys(table):
            fkeys = []
            for col in table.columns:
                for fk in col.foreign_keys:
                    try:
                        fkeys.append({
                            'from': table.name,
                            'by': col.name,
                            'to': fk.column.table.name,
                            'to_col': fk.column.name
                        })
                    except AttributeError:
                        traceback.print_exc()
            return fkeys

        if metadata is None:
            metadata = self.metadata

        tables, fkeys = [], []

        for table in metadata.sorted_tables:
            tables.append(describe_table(table))
            fkeys.extend(get_fkeys(table))

        return {
            "schema": {
                "tables": tables,
                "fkeys": fkeys
            }
        }

<|MERGE_RESOLUTION|>--- conflicted
+++ resolved
@@ -6,11 +6,7 @@
 import logging
 import sys
 import traceback
-<<<<<<< HEAD
-from collections.abc import Iterable
 from typing import Optional
-=======
->>>>>>> 2f336554
 
 import alembic
 from sqlalchemy import (
@@ -24,17 +20,13 @@
     String,
     Table,
     create_engine,
-<<<<<<< HEAD
     create_mock_engine,
-=======
->>>>>>> 2f336554
 )
 from sqlalchemy.engine import Engine
 from sqlalchemy.ext.automap import automap_base
 from sqlalchemy.orm import Session
 from sqlalchemy.sql import text
 
-<<<<<<< HEAD
 def convert_to_dicts(l: list):
     _list = []
     for item in l:
@@ -51,8 +43,6 @@
             _list.append({"value": item})
     return _list
 
-=======
->>>>>>> 2f336554
 
 def create_logger(name: str, loglevel: str = "INFO") -> logging.Logger:
     """
@@ -137,14 +127,9 @@
         self.autocommit = autocommit
         self.root_table = str(root_table).lower()
 
-<<<<<<< HEAD
         self.engine = create_engine(self.dburl, echo=self.echo)
         if self.autocommit:
             self.engine.execution_options(isolation_level="AUTOCOMMIT")
-=======
-        self.engine: Engine = create_engine(self.dburl, echo=self.echo)
-        self.connection = False
->>>>>>> 2f336554
         self.metadata = MetaData()
         self.metadata.reflect(
             self.engine, extend_existing=True, autoload_replace=True
@@ -265,7 +250,6 @@
             simple (bool): Create a simple database schema.
             no_write (bool): Do not write the created schema to the database.
         """
-<<<<<<< HEAD
         self.metadata = MetaData()
         self.metadata.reflect(
             self.engine, extend_existing=True, autoload_replace=True
@@ -275,17 +259,6 @@
         self.classes = self.base.classes
         self.no_write = no_write
 
-=======
-        if not self.connection:
-            #self.connection = self.engine.connect()
-            self.metadata = MetaData()
-            self.metadata.reflect(
-                self.engine, extend_existing=True, autoload_replace=True
-            )
-            self.base = automap_base(metadata=self.metadata)
-            self.base.prepare(self.engine)
-            self.classes = self.base.classes
->>>>>>> 2f336554
         if not root_table:
             root_table = self.root_table
         if not simple:
@@ -301,12 +274,8 @@
                 Column("_id", Integer, primary_key=True),
                 extend_existing=True,
             )
-<<<<<<< HEAD
             if no_write is not True:
                 current_table.create(self.engine)
-=======
-            #current_table.create(self.engine)
->>>>>>> 2f336554
         else:
             current_table = self.metadata.tables[root_table]
 
@@ -323,7 +292,6 @@
                 current_table (Table) : The current_table.
                 simple (bool): Create a simple database schema.
             """
-<<<<<<< HEAD
             def get_table(k, current_table, simple, simple_reltype=True):
                 if k not in self.metadata.tables:
                     self.schema_changed = True
@@ -335,58 +303,8 @@
                         else:
                             tbl = self.create_many_to_many(
                                 name=k, current_table=current_table
-=======
-            if current_table.name in self.base.classes:
-                cls = self.base.classes[current_table.name]
-                props = set(cls.__dict__.keys())
-            else:
-                props = set()
-            self._logger.debug(f"Forbinden col names: {props}")
-
-            if isinstance(obj, dict):
-                if "_id" in obj:
-                    obj["id"] = obj.pop("_id")
-                for k, val in obj.items():
-                    k = k.lower()
-                    if k == "":
-                        continue
-                    if k in (c.name for c in current_table.columns):
-
-                        def has_vals(v):
-                            return isinstance(v, (dict, list)) and any(v)
-
-                        if has_vals(val):
-                            if k not in self.metadata.tables:
-                                self.schema_changed = True
-                                if not simple:
-                                    tbl = self.create_many_to_one(
-                                        name=k, current_table=current_table
-                                    )
-                                    #tbl.create(self.engine)
-                                else:
-                                    tbl = self.create_one_to_one(
-                                        name=k, current_table=current_table
-                                    )
-                                    #tbl.create(self.engine)
-                            else:
-                                tbl = self.metadata.tables[k]
-                            if val.__class__ == dict:
-                                parse_dict(obj=val, current_table=tbl)
-                            else:
-                                for i in val:
-                                    if i.__class__ == dict and i:
-                                        parse_dict(obj=i, current_table=tbl)
-                                    else:
-                                        parse_dict(
-                                            obj={"val": i}, current_table=tbl
-                                        )
-                        else:
-                            self._logger.debug(
-                                f"{k} exists in table {current_table.name}"
->>>>>>> 2f336554
                             )
                     else:
-<<<<<<< HEAD
                         if simple_reltype:
                             tbl = self.create_one_to_one(
                                 name=k, current_table=current_table
@@ -452,34 +370,9 @@
                             Column(k, col_types[val.__class__]())
                         )
                         if no_write is not True:
-=======
-                        if k in props:
-                            self._logger.info(f"Excluded Prop: {k}")
-                            continue
-                        self.schema_changed = True
-                        col_types = {
-                            datetime.date: Date,
-                            str: String,
-                            bool: Boolean,
-                            int: Integer,
-                            float: Float,
-                        }
-                        if val.__class__ in col_types:
-                            current_table.append_column(
-                                Column(k, col_types[val.__class__]())
-                            )
-                            statement = alembic.ddl.base.AddColumn(
-                                current_table.name,
-                                Column(k, col_types[val.__class__]()),
-                            ).compile()
-                            self._logger.info(str(statement))
-                            #with self.engine.connect() as connection:
-                            #    connection.execute(text(str(statement)))
->>>>>>> 2f336554
                             self._logger.info(
                                 f"Adding col {k} to table {current_table.name}"
                             )
-<<<<<<< HEAD
                             statement = str((
                                 alembic.ddl.base.AddColumn(
                                     current_table.name,
@@ -517,55 +410,6 @@
                             )
 
         if isinstance(jsonobj, list):
-=======
-                        elif isinstance(val, dict):
-                            if k not in self.metadata.tables:
-                                if not simple:
-                                    tbl = self.create_many_to_one(
-                                        name=k, current_table=current_table
-                                    )
-                                    #tbl.create(self.engine)
-                                else:
-                                    tbl = self.create_one_to_one(
-                                        name=k, current_table=current_table
-                                    )
-                                    #tbl.create(self.engine)
-                            else:
-                                tbl = self.metadata.tables[k]
-                            parse_dict(obj=val, current_table=tbl)
-
-                        elif val.__class__ == list:
-                            if val:
-                                if not [i for i in val if i]:
-                                    continue
-                                val = [
-                                    item.__class__ == dict
-                                    and item
-                                    or {"val": item}
-                                    for item in val
-                                ]
-                                val = [i for i in val if i]
-                                for item in val:
-                                    if k not in self.metadata.tables:
-                                        self.schema_changed = True
-                                        if not simple:
-                                            tbl = self.create_many_to_many(
-                                                name=k,
-                                                current_table=current_table,
-                                            )
-                                            #tbl.create(self.engine)
-                                        else:
-                                            tbl = self.create_one_to_many(
-                                                name=k,
-                                                current_table=current_table,
-                                            )
-                                            #tbl.create(self.engine)
-                                    else:
-                                        tbl = self.metadata.tables[k]
-                                    parse_dict(obj=item, current_table=tbl)
-
-        if jsonobj.__class__ == list:
->>>>>>> 2f336554
             jsonobj = {self.root_table: jsonobj}
         parse_dict(obj=jsonobj)
 
@@ -616,12 +460,8 @@
             Returns:
                 ormobject: Object defined by the object relational model.
             """
-<<<<<<< HEAD
             if not isinstance(objc, dict) or not objc:
                 return None
-=======
-            self._logger.debug(f"Make relational object ({name}) from: {objc}")
->>>>>>> 2f336554
             name = name.lower()
             pre_ormobjc, collectiondict = {}, {}
             for k, val in objc.items():
@@ -629,7 +469,6 @@
                     if skip_empty is True:
                         continue
                 k = k.lower()
-<<<<<<< HEAD
                 if val is None:
                     continue
                 elif isinstance(val, dict):
@@ -646,37 +485,6 @@
                         make_relational_obj(k, i, session=session)
                         for i in val
                     ]
-=======
-                if isinstance(val, (dict, list)):
-                    if isinstance(val, dict):
-                        _collection = [
-                            i
-                            for i in [
-                                make_relational_obj(k, val, session=session)
-                            ]
-                            if i
-                        ]
-                        if _collection:
-                            collectiondict[k] = _collection
-                    elif isinstance(val, list):
-                        if val:
-                            # if True:
-                            val = [
-                                i.__class__ == dict and i or {"val": i}
-                                for i in val
-                            ]
-                            _collection = [
-                                j
-                                for j in [
-                                    make_relational_obj(k, i, session=session)
-                                    for i in val
-                                ]
-                                if j and j != {"val": None}
-                            ]
-                            if not _collection:
-                                continue
-                            collectiondict[k] = _collection
->>>>>>> 2f336554
                 else:
                     pre_ormobjc[k] = val
 
@@ -684,10 +492,7 @@
                 sys.stdout.write(".")
                 sys.stdout.flush()
             self._logger.debug(f"{pre_ormobjc}")
-<<<<<<< HEAD
             in_session = False
-=======
->>>>>>> 2f336554
             if not self.simple:
                 query = session.query(self.base.classes[name])
                 in_session = query.filter_by(**pre_ormobjc).first()
@@ -703,7 +508,6 @@
             else:
                 self._logger.debug(f"pre_ormobjc: {pre_ormobjc}")
                 ormobjc = self.base.classes[name](**pre_ormobjc)
-<<<<<<< HEAD
                 for k, val in collectiondict.items():
                     setattr(
                         ormobjc,
@@ -713,23 +517,6 @@
 
                 session.add(ormobjc)
                 self._logger.debug(f"Adding %s to session {name}")
-=======
-                self._logger.debug(f"ormobjc: {ormobjc}")
-
-                if collectiondict:
-                    for k, val in collectiondict.items():
-                        setattr(
-                            ormobjc,
-                            k.lower() + "_collection",
-                            val,
-                        )
-
-                if ormobjc:
-                    session.add(ormobjc)
-                    self._logger.debug(f"Adding {name} to session")
-                else:
-                    return None
->>>>>>> 2f336554
 
             return ormobjc
 
@@ -759,21 +546,7 @@
         Args:
             jsonobj (dict): Object to parse.
         """
-<<<<<<< HEAD
         self.create_schema(jsonobj, no_write=False)
-=======
-        if not self.connection or self.connection.closed:
-            #self.connection = self.engine.connect()
-            self.metadata = MetaData()
-            self.metadata.reflect(
-                self.engine, extend_existing=True, autoload_replace=True
-            )
-            self.base = automap_base(metadata=self.metadata)
-            self.base.prepare(self.engine)
-            self.classes = self.base.classes
-
-        self.create_schema(jsonobj)
->>>>>>> 2f336554
         self.insert_data_to_schema(jsonobj)
 
     def import_multi_json(self, jsonobjs: Iterable) -> None:
@@ -785,10 +558,6 @@
         Args:
             jsonobjs (Iterable): Object to parse.
         """
-<<<<<<< HEAD
-=======
-
->>>>>>> 2f336554
         jsonobj = {self.root_table: jsonobjs}
         self.create_schema(jsonobj, no_write=False)
         self.insert_data_to_schema(jsonobj)
