#!/usr/bin/env python3
"""
Python file to be called from the command line programm
"""

import argparse
import sys

import requests
import ujson as json

import sqlthemall.json_importer as sta
import traceback


def main():
    """main function
    """
    parser = argparse.ArgumentParser()
    parser.add_argument(
        "-d",
        "--databaseurl",
        nargs=1,
        dest="dburl",
        required=True,
        help="Database url to use",
    )
    parser.add_argument(
        "-u", "--url", nargs=1, dest="url", help="URL to read JSON from"
    )
    parser.add_argument(
        "-f",
        "--file",
        nargs=1,
        dest="file",
        help="File to read JSON from (default: stdin)",
    )
    parser.add_argument(
        "-s",
        "--simple",
        action="store_true",
        help="Creates a simple database schema (no mtm)",
    )
    parser.add_argument(
        "-n",
        "--noimport",
        action="store_true",
        help="Only creates database schema, skips import",
    )
    parser.add_argument(
        "-a",
        "--autocommit",
        action="store_true",
        help="Opens database in autocommit mode",
    )
    parser.add_argument(
        "-v", "--verbose", action="store_true", help="Print verbose output"
    )
    parser.add_argument(
        "-q", "--quiet", action="store_true", help="Don't print output"
    )
    parser.add_argument(
        "-e",
        "--echo",
        action="store_true",
        help="Print SQL statements (engine.echo = True)",
    )
    parser.add_argument(
        "-t",
        "--root-table",
        nargs=1,
        dest="root_table",
        help="Name of the table to import the outermost subobjects if JSON object is a array",
    )
    parser.add_argument(
        "-l",
        "--line",
        action="store_true",
        help="Uses JSONline instead of JSON",
    )
    parser.add_argument(
        "-S",
        "--sequential",
        action="store_true",
        help="Processes objects in JSONline mode in sequential order",
    )

    args = parser.parse_args(sys.argv[1:])

    if not args.root_table:
        args.root_table = ["main"]

    importer = sta.SQLThemAll(
        dburl=args.dburl[0],
        quiet=args.quiet,
        verbose=args.verbose,
        autocommit=args.autocommit,
        simple=args.simple,
        root_table=args.root_table[0],
        echo=args.echo,
    )

    if not args.line:
        if args.url:
            res = requests.get(args.url[0], timeout=300)
            obj = res.json()
        elif args.file:
            with open(args.file[0], encoding="utf-8") as f:
                jsonstr = f.read()
            jsonstr = jsonstr.strip()
            if not jsonstr:
                sys.stderr.write("Can not parse JSON from empty string!\n")
                sys.exit()
            try:
                obj = json.loads(jsonstr)
            except json.JSONDecodeError as e:
                sys.stderr.write("Can not parse JSON string!\n")
                sys.stderr.write(str(e) + "\n")
                sys.stderr.write(str(jsonstr) + "\n")
                sys.exit()
        else:
            jsonstr = sys.stdin.read()
            jsonstr = jsonstr.strip()
            if not jsonstr:
                sys.stderr.write("Can not parse JSON from empty string!\n")
                sys.exit()
            try:
                obj = json.loads(jsonstr)
            except json.JSONDecodeError as e:
                sys.stderr.write("Can not parse JSON string!\n")
                sys.stderr.write(str(e) + "\n")
                sys.stderr.write(str(jsonstr) + "\n")
                sys.exit()

        if obj.__class__ == list:
            obj = {args.root_table[0]: obj}

        importer.create_schema(jsonobj=obj)
        if not args.noimport:
            importer.insert_data_to_schema(jsonobj=obj)

    elif args.line:
        if args.url:
<<<<<<< HEAD
            res = requests.get(args.url[0])
            objs = [json.loads(line) for line in res.text.splitlines()]
        elif args.file:
            with open(args.file[0]) as f:
=======
            res = requests.get(args.url[0], timeout=300)
            objs = [json.loads(line) for line in res.text.splitlines()]
        elif args.file:
            with open(args.file[0], encoding="utf-8") as f:
>>>>>>> 4467afc5
                objs = [json.loads(line) for line in f.readlines()]
        else:
            if not args.sequential:
                objs = [json.loads(line) for line in sys.stdin.readlines()]
                obj = {importer.root_table: objs}
                importer.create_schema(jsonobj=obj)
                if not args.noimport:
                    importer.insert_data_to_schema(jsonobj=obj)

            else:
                N = 100
                while True:
                    lines = []
                    for n in range(N):
                        line = sys.stdin.readline()
                        if not line:
                            break
                        try:
                            lines.append(json.loads(line.strip()))
                        except json.JSONDecodeError:
                            traceback.print_exc()
                            continue
                    if not lines:
                        break
<<<<<<< HEAD
                    obj = {importer.root_table: json.loads(line.strip())}
                    importer.create_schema(jsonobj=obj)
                    if not args.noimport:
                        importer.insert_data_to_schema(jsonobj=obj)
=======
                    try:
                        obj = {importer.root_table: lines}
                        #print(str(len(lines)), json.dumps(obj)[:100])
                        importer.create_schema(jsonobj=obj)
                        if not args.noimport:
                            importer.insert_data_to_schema(jsonobj=obj)
                    except Exception:
                        traceback.print_exc()
                        for line in lines:
                            try:
                                obj = {importer.root_table: [line]}
                                #print(str(len([line])), json.dumps(obj)[:100])
                                importer.create_schema(jsonobj=obj)
                                if not args.noimport:
                                    importer.insert_data_to_schema(jsonobj=obj)
                            except Exception:
                                traceback.print_exc()
>>>>>>> 4467afc5


if __name__ == "__main__":
    main()<|MERGE_RESOLUTION|>--- conflicted
+++ resolved
@@ -141,17 +141,10 @@
 
     elif args.line:
         if args.url:
-<<<<<<< HEAD
-            res = requests.get(args.url[0])
-            objs = [json.loads(line) for line in res.text.splitlines()]
-        elif args.file:
-            with open(args.file[0]) as f:
-=======
             res = requests.get(args.url[0], timeout=300)
             objs = [json.loads(line) for line in res.text.splitlines()]
         elif args.file:
             with open(args.file[0], encoding="utf-8") as f:
->>>>>>> 4467afc5
                 objs = [json.loads(line) for line in f.readlines()]
         else:
             if not args.sequential:
@@ -176,12 +169,7 @@
                             continue
                     if not lines:
                         break
-<<<<<<< HEAD
-                    obj = {importer.root_table: json.loads(line.strip())}
-                    importer.create_schema(jsonobj=obj)
-                    if not args.noimport:
-                        importer.insert_data_to_schema(jsonobj=obj)
-=======
+
                     try:
                         obj = {importer.root_table: lines}
                         #print(str(len(lines)), json.dumps(obj)[:100])
@@ -199,7 +187,6 @@
                                     importer.insert_data_to_schema(jsonobj=obj)
                             except Exception:
                                 traceback.print_exc()
->>>>>>> 4467afc5
 
 
 if __name__ == "__main__":
